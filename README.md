--- conflicted
+++ resolved
@@ -1,7 +1,4 @@
 # BrainIAC
 
-<<<<<<< HEAD
+
 this is divi 
-=======
-thus us biniam
->>>>>>> 24dea01f
